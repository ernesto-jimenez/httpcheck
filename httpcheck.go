package httpcheck

import (
	"bytes"
	"encoding/base64"
	"encoding/json"
	"encoding/xml"
	"fmt"
	"io/ioutil"
	"net/http"
	"net/http/cookiejar"
	"net/http/httptest"
	"strings"
	"testing"
	"time"

	"github.com/stretchr/testify/assert"
)

type checker struct {
	client   *http.Client
	request  *http.Request
	response *http.Response
	pcookies map[string]bool
	server   *httptest.Server
	handler  http.Handler
}

// Checker represents the HTTP Checker.
type Checker struct {
	t *testing.T
	*checker
}

// Option represents the option for the HTTP Checker.
type Option func(*checker)

// ClientTimeout sets the client timeout.
func ClientTimeout(d time.Duration) Option {
	return func(c *checker) {
		c.client.Timeout = d
	}
}

// New creates a HTTP Checker.
func New(handler http.Handler, options ...Option) *checker {
	jar, _ := cookiejar.New(nil)
	checker := &checker{
		client: &http.Client{
			Timeout: 5 * time.Second,
			Jar:     jar,
		},
		pcookies: map[string]bool{},
		server:   createServer(handler),
		handler:  handler,
	}
	for _, v := range options {
		v(checker)
	}
	return checker
}

func createServer(handler http.Handler) *httptest.Server {
	return httptest.NewUnstartedServer(handler)
}

// PersistCookie - enables a cookie to be preserved between requests
func (c *checker) PersistCookie(cookie string) {
	c.pcookies[cookie] = true
}

// UnpersistCookie - the specified cookie will not be preserved during requests anymore
func (c *checker) UnpersistCookie(cookie string) {
	delete(c.pcookies, cookie)
}

// Will run HTTP server
func (c *Checker) run() {
	//log.Println("running server")
	c.server.Start()
}

// Will stop HTTP server
func (c *Checker) stop() {
	//log.Println("stopping server")
	c.server.Close()
	c.server = createServer(c.handler)
}

func (c *Checker) SetTesting(t *testing.T) *Checker {
	if t == nil {
		panic("testing.T is nil")
	}

	c.t = t
	return c
}

// make request /////////////////////////////////////////////////

// TestRequest - If you want to provide you custom http.Request instance, you can do it using this method
// In this case internal http.Request instance won't be created, and passed instance will be used
// for making request
func (c *checker) TestRequest(t *testing.T, request *http.Request) *Checker {
	assert.NotNil(t, request, "Request nil")

	c.request = request
	return &Checker{
		t:       t,
		checker: c,
	}
}

// Test - Prepare for testing some part of code which lives on provided path and method.
func (c *checker) Test(t *testing.T, method, path string) *Checker {
	method = strings.ToUpper(method)
	request, err := http.NewRequest(method, c.GetURL()+path, nil)

	assert.Nil(t, err, "Failed to make new request")

	c.request = request
	return &Checker{
		t:       t,
		checker: c,
	}
}

// GetURL returns the server URL.
func (c *checker) GetURL() string {
	return "http://" + c.server.Listener.Addr().String()
}

// headers ///////////////////////////////////////////////////////

// WithHeader - Will put header on request
func (c *Checker) WithHeader(key, value string) *Checker {
	c.request.Header.Set(key, value)
	return c
}

<<<<<<< HEAD
// HasHeader - Will check if response contains header on provided key with provided value
=======
// Will put a map of headers on request
func (c *Checker) WithHeaders(headers map[string]string) *Checker {
	for key, value := range headers {
		c.request.Header.Set(key, value)
	}
	return c
}

// Will check if response contains header on provided key with provided value
>>>>>>> c49b1743
func (c *Checker) HasHeader(key, expectedValue string) *Checker {
	value := c.response.Header.Get(key)
	assert.Exactly(c.t, expectedValue, value)

	return c
}

<<<<<<< HEAD
// WithBasicAuth - Alias for the basic auth request header.
func (c *Checker) WithBasicAuth(user, pass string) *Checker {
	var b bytes.Buffer
	b.WriteString(user)
	b.WriteString(":")
	b.WriteString(pass)
	return c.WithHeader("Authorization", "Basic "+base64.StdEncoding.EncodeToString(b.Bytes()))
=======
// Will check if response contains a provided headers map
func (c *Checker) HasHeaders(headers map[string]string) *Checker {

	for key, expectedValue := range headers {
		value := c.response.Header.Get(key)
		assert.Exactly(c.t, expectedValue, value)
	}

	return c
>>>>>>> c49b1743
}

// cookies ///////////////////////////////////////////////////////

// HasCookie - Will put cookie on request
func (c *Checker) HasCookie(key, expectedValue string) *Checker {
	found := false
	for _, cookie := range c.client.Jar.Cookies(c.request.URL) {
		if cookie.Name == key && cookie.Value == expectedValue {
			found = true
			break
		}
	}
	assert.True(c.t, found)

	return c
}

// WithCookie - Will check if response contains cookie with provided key and value
func (c *Checker) WithCookie(key, value string) *Checker {
	c.request.AddCookie(&http.Cookie{
		Name:  key,
		Value: value,
	})

	return c
}

// status ////////////////////////////////////////////////////////

// HasStatus - Will check if response status is equal to provided
func (c *Checker) HasStatus(status int) *Checker {
	assert.Exactly(c.t, status, c.response.StatusCode)
	return c
}

// json body /////////////////////////////////////////////////////

// WithJSON - Will add the json-encoded struct to the body
func (c *Checker) WithJSON(value interface{}) *Checker {
	encoded, err := json.Marshal(value)
	assert.Nil(c.t, err)
	return c.WithBody(encoded)
}

// WithJson - deprecated
func (c *Checker) WithJson(value interface{}) *Checker {
	return c.WithJSON(value)
}

// HasJSON - Will check if body contains json with provided value
func (c *Checker) HasJSON(value interface{}) *Checker {
	b, err := ioutil.ReadAll(c.response.Body)
	assert.Nil(c.t, err)
	c.response.Body.Close()

	valueBytes, err := json.Marshal(value)
	assert.Nil(c.t, err)
	assert.Equal(c.t, string(valueBytes), string(b))

	c.response.Body = newClosingBuffer(b)
	return c
}

// HasJson - deprecated
func (c *Checker) HasJson(value interface{}) *Checker {
	return c.HasJSON(value)
}

// xml //////////////////////////////////////////////////////////

// WithXML - Adds a XML encoded body to the request
func (c *Checker) WithXML(value interface{}) *Checker {
	encoded, err := xml.Marshal(value)
	assert.Nil(c.t, err)
	return c.WithBody(encoded)
}

// WithXml - deprecated
func (c *Checker) WithXml(value interface{}) *Checker {
	return c.WithXML(value)
}

// HasXML - Will check if body contains xml with provided value
func (c *Checker) HasXML(value interface{}) *Checker {
	b, err := ioutil.ReadAll(c.response.Body)
	assert.Nil(c.t, err)
	c.response.Body.Close()

	valueBytes, err := xml.Marshal(value)
	assert.Nil(c.t, err)
	assert.Equal(c.t, string(valueBytes), string(b))

	c.response.Body = newClosingBuffer(b)
	return c
}

// HasXml - deprecated
func (c *Checker) HasXml(value interface{}) *Checker {
	return c.HasXML(value)
}

// body //////////////////////////////////////////////////////////

// WithBody - Adds the []byte data to the body
func (c *Checker) WithBody(body []byte) *Checker {
	c.request.Body = newClosingBuffer(body)
	c.request.ContentLength = int64(len(body))
	return c
}

// HasBody - Will check if body is equal to provided []byte data
func (c *Checker) HasBody(body []byte) *Checker {
	b, err := ioutil.ReadAll(c.response.Body)
	assert.Nil(c.t, err)
	c.response.Body.Close()
	assert.Equal(c.t, body, b)

	c.response.Body = newClosingBuffer(b)
	return c
}

// ContainsBody - Will check if body contains provided [] byte data
func (c *Checker) ContainsBody(subslice []byte) *Checker {
	b, err := ioutil.ReadAll(c.response.Body)
	assert.Nil(c.t, err)
	c.response.Body.Close()

	if !bytes.Contains(b, subslice) {
		assert.Fail(c.t, fmt.Sprintf("%#v does not contain %#v", b, subslice))
	}

	c.response.Body = newClosingBuffer(b)
	return c
}

// NotContainsBody - Will check if body does not contain provided [] byte data
func (c *Checker) NotContainsBody(subslice []byte) *Checker {
	b, err := ioutil.ReadAll(c.response.Body)
	assert.Nil(c.t, err)
	c.response.Body.Close()

	if bytes.Contains(b, subslice) {
		assert.Fail(c.t, fmt.Sprintf("%#v contains %#v", b, subslice))
	}

	c.response.Body = newClosingBuffer(b)
	return c
}

// WithString - Adds the string to the body
func (c *Checker) WithString(body string) *Checker {
	c.request.Body = newClosingBufferString(body)
	c.request.ContentLength = int64(len(body))
	return c
}

// HasString - Convenience wrapper for HasBody
// Checks if body is equal to the given string
func (c *Checker) HasString(body string) *Checker {
	b, err := ioutil.ReadAll(c.response.Body)
	assert.Nil(c.t, err)
	c.response.Body.Close()
	assert.Equal(c.t, body, string(b))

	c.response.Body = newClosingBuffer(b)
	return c
}

// ContainsString - Convenience wrapper for ContainsBody
// Checks if body contains the given string
func (c *Checker) ContainsString(substr string) *Checker {
	b, err := ioutil.ReadAll(c.response.Body)
	assert.Nil(c.t, err)
	c.response.Body.Close()

	assert.Contains(c.t, string(b), substr)

	c.response.Body = newClosingBuffer(b)
	return c
}

// NotContainsString - Convenience wrapper for ContainsBody
// Checks if body does not contain the given string
func (c *Checker) NotContainsString(substr string) *Checker {
	b, err := ioutil.ReadAll(c.response.Body)
	assert.Nil(c.t, err)

	assert.NotContains(c.t, string(b), substr)

	c.response.Body = newClosingBuffer(b)
	return c
}

// Check - Will make request to built request object.
// After request is made, it will save response object for future assertions
// Responsibility of this method is also to start and stop HTTP server
func (c *Checker) Check() *Checker {
	// start server in new goroutine
	c.run()
	defer c.stop()

	newJar, _ := cookiejar.New(nil)

	for name := range c.pcookies {
		for _, oldCookie := range c.client.Jar.Cookies(c.request.URL) {
			if name == oldCookie.Name {
				newJar.SetCookies(c.request.URL, []*http.Cookie{oldCookie})
				break
			}
		}
	}

	c.client.Jar = newJar
	response, err := c.client.Do(c.request)
	if err != nil {
		println(err.Error())
		c.t.FailNow()
	}

	// assert.Nil(c.t, err, "Failed while making new request.", err)

	// save response for assertion checks
	c.response = response

	return c
}

// Cb - Will call provided callback function with current response
func (c *Checker) Cb(cb func(*http.Response)) {
	cb(c.response)
}<|MERGE_RESOLUTION|>--- conflicted
+++ resolved
@@ -87,15 +87,6 @@
 	c.server = createServer(c.handler)
 }
 
-func (c *Checker) SetTesting(t *testing.T) *Checker {
-	if t == nil {
-		panic("testing.T is nil")
-	}
-
-	c.t = t
-	return c
-}
-
 // make request /////////////////////////////////////////////////
 
 // TestRequest - If you want to provide you custom http.Request instance, you can do it using this method
@@ -138,9 +129,6 @@
 	return c
 }
 
-<<<<<<< HEAD
-// HasHeader - Will check if response contains header on provided key with provided value
-=======
 // Will put a map of headers on request
 func (c *Checker) WithHeaders(headers map[string]string) *Checker {
 	for key, value := range headers {
@@ -149,8 +137,7 @@
 	return c
 }
 
-// Will check if response contains header on provided key with provided value
->>>>>>> c49b1743
+// HasHeader - Will check if response contains header on provided key with provided value
 func (c *Checker) HasHeader(key, expectedValue string) *Checker {
 	value := c.response.Header.Get(key)
 	assert.Exactly(c.t, expectedValue, value)
@@ -158,7 +145,17 @@
 	return c
 }
 
-<<<<<<< HEAD
+// Will check if response contains a provided headers map
+func (c *Checker) HasHeaders(headers map[string]string) *Checker {
+
+	for key, expectedValue := range headers {
+		value := c.response.Header.Get(key)
+		assert.Exactly(c.t, expectedValue, value)
+	}
+
+	return c
+}
+
 // WithBasicAuth - Alias for the basic auth request header.
 func (c *Checker) WithBasicAuth(user, pass string) *Checker {
 	var b bytes.Buffer
@@ -166,17 +163,6 @@
 	b.WriteString(":")
 	b.WriteString(pass)
 	return c.WithHeader("Authorization", "Basic "+base64.StdEncoding.EncodeToString(b.Bytes()))
-=======
-// Will check if response contains a provided headers map
-func (c *Checker) HasHeaders(headers map[string]string) *Checker {
-
-	for key, expectedValue := range headers {
-		value := c.response.Header.Get(key)
-		assert.Exactly(c.t, expectedValue, value)
-	}
-
-	return c
->>>>>>> c49b1743
 }
 
 // cookies ///////////////////////////////////////////////////////
